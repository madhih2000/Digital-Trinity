--- conflicted
+++ resolved
@@ -518,22 +518,11 @@
     df_material = df_material[weeks]
     weekly_data = df_material.transpose().reset_index()
     weekly_data.columns = ['week', 'consumption']
-<<<<<<< HEAD
     weekly_data['week'] = weekly_data['week'].str.extract('(\d+)').astype(int)
 
     weekly_data['year'] = 2024
 
     weekly_data = weekly_data.sort_values(by=['year', 'week'])
-=======
-    weekly_data['week'] = weekly_data['week'].str.extract(r'(\d+)').astype(int)
-    date_data = pd.DataFrame()
-    date_data['date'] = pd.to_datetime('2024-01-01') + pd.to_timedelta((weekly_data['week'] - 1) * 7, unit='days')
-    date_data['consumption'] = weekly_data['consumption'] 
-    weekly_data = weekly_data.sort_values('week')
-    weekly_data = weekly_data.set_index('week')
-    date_data = date_data.set_index('date')
-    date_data.index.freq = 'W-MON'
->>>>>>> 11e7c132
     
 
     # Check stationarity and difference if needed
